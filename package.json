{
  "name": "@brightside/core",
<<<<<<< HEAD
  "version": "2.1.0",
=======
  "version": "2.6.0-beta.201902271840",
>>>>>>> ed55ef3f
  "description": "Zowe CLI is a command line interface (CLI) that provides a simple and streamlined way to interact with IBM z/OS.",
  "author": "Broadcom",
  "license": "EPL-2.0",
  "repository":   {
    "type": "git",
    "url": "https://github.com/zowe/zowe-cli.git"
  },
  "bin":   {
    "bright": "./lib/main.js",
    "zowe": "./lib/main.js"
  },
  "keywords":   [
    "zosmf",
    "mainframe",
    "CLI",
    "zos",
    "z/OSMF",
    "mvs",
    "os390",
    "z/OS",
    "zowe"
  ],
  "files":   [
    "lib",
    "docs",
    "scripts"
  ],
  "publishConfig": {"registry": "https://gizaartifactory.jfrog.io/gizaartifactory/api/npm/npm-local-release/"},
  "imperative": {"configurationModule": "lib/imperative.js"},
  "main": "lib/index.js",
  "typings": "lib/index.d.ts",
  "scripts":   {
    "generateCleanTypedoc": "npm run typedoc && gulp cleanTypedoc",
    "build": "gulp updateLicense && tsc --pretty && npm run lint && npm run checkTestsCompile && madge -c lib",
    "installWithBuild": "npm install && npm run build",
    "postinstall": "node ./scripts/validatePlugins",
    "checkTestsCompile": "echo \"Checking that test source compiles...\" && tsc --project __tests__/test-tsconfig.json --noEmit ",
    "lint": "npm run lint:packages && npm run lint:tests",
    "lint:packages": "tslint --format stylish -c ./tslint-packages.json \"packages/**/*.ts\"",
    "lint:tests": "tslint --format stylish -c ./tslint-tests.json \"**/__tests__/**/*.ts\"",
    "test": "npm run test:unit && npm run test:integration && npm run test:system",
    "test:cleanResults": "rimraf __tests__/__results__",
    "test:cleanUpProfiles": "sh __tests__/__scripts__/clean_profiles.sh",
    "test:integration": "cross-env FORCE_COLOR=1 jest \".*__tests__.*\\.integration\\.(spec|test)\\.ts\" --coverage false",
    "test:system": "cross-env FORCE_COLOR=1 jest \".*__tests__.*\\.system\\.(spec|test)\\.ts\" --coverage false",
    "test:unit": "cross-env FORCE_COLOR=1 jest \".*__tests__.*\\.unit\\.(spec|test)\\.ts\" --coverage",
    "watch": "tsc --pretty --watch",
    "watch:test": "jest --watch",
    "typedoc": "typedoc --options ./typedoc.json ./packages/",
    "doc:generate": "npm run doc:clean && npm run typedoc && gulp doc",
    "doc:clean": "gulp cleanTypedoc && rimraf docs/CLIReadme.md",
    "typedocSpecifySrc": "typedoc --options ./typedoc.json",
    "audit:public": "npm audit --registry https://registry.npmjs.org/"
  },
<<<<<<< HEAD
  "dependencies": {
    "@brightside/imperative": "^2.1.0",
=======
  "dependencies":   {
    "@brightside/imperative": "^2.1.0-beta.201902072119",
>>>>>>> ed55ef3f
    "js-yaml": "3.9.0",
    "string-width": "2.1.1"
  },
  "devDependencies":   {
    "@types/chai": "^4.0.1",
    "@types/chai-string": "^1.1.30",
    "@types/jest": "^22.2.3",
    "@types/js-yaml": "^3.11.1",
    "@types/node": "8.0.28",
    "@types/sinon": "2.3.3",
    "@types/yargs": "8.0.2",
    "chai": "^4.1.2",
    "chai-string": "^1.4.0",
    "chalk": "2.3.0",
    "clear-require": "^2.0.0",
    "codepage": "^1.10.1",
    "cross-env": "^5.1.4",
    "dataobject-parser": "^1.1.3",
    "fs-extra": "^7.0.1",
    "glob": "^7.1.2",
    "gulp": "^4.0.0",
    "gulp-cli": "^2.0.1",
    "gulp-debug": "^3.1.0",
    "gulp-plumber": "^1.1.0",
    "gulp-replace": "^0.6.1",
    "gulp-util": "^3.0.8",
    "jest": "^24.1.0",
    "jest-cli": "^24.1.0",
    "jest-environment-node": "^24.0.0",
    "jest-environment-node-debug": "^2.0.0",
    "jest-junit": "6.3.0",
    "jest-sonar-reporter": "2.0.0",
    "jest-stare": "1.11.1",
    "jsonfile": "^4.0.0",
    "madge": "3.2.0",
    "prompt": "1.0.0",
    "rimraf": "2.6.2",
    "shebang-regex": "^2.0.0",
    "sinon": "3.2.1",
    "sinon-chai": "2.13.0",
    "strip-ansi": "^4.0.0",
    "through2": "^2.0.3",
    "ts-jest": "^23.10.5",
    "ts-node": "^3.3.0",
    "tslint": "5.10.0",
    "typedoc": "^0.11.1",
    "typescript": "^2.6.2",
    "uuid": "^3.3.2"
  },
  "resolutions": {"cpx/chokidar": "^2.1.1"},
  "engines": {"node": ">=6.0.0"},
  "jest":   {
    "globals": {"ts-jest": {"disableSourceMapSupport": true}},
    "watchPathIgnorePatterns": [".*jest-stare.*\\.js"],
    "modulePathIgnorePatterns": ["__tests__/__snapshots__/"],
    "setupTestFrameworkScriptFile": "./__tests__/beforeTests.js",
    "testResultsProcessor": "jest-stare",
    "transform": {".(ts)": "ts-jest"},
    "testRegex": "__tests__.*\\.(spec|test)\\.ts$",
    "moduleFileExtensions":     [
      "ts",
      "js"
    ],
    "testEnvironment": "node",
    "collectCoverageFrom":     [
      "packages/**/*.ts",
      "!**/__tests__/**",
      "!packages/**/doc/I*.ts",
      "!**/main.ts"
    ],
    "collectCoverage": false,
    "coverageReporters":     [
      "json",
      "lcov",
      "text",
      "cobertura"
    ],
    "coverageDirectory": "<rootDir>/__tests__/__results__/unit/coverage"
  },
  "jestSonar": {"reportPath": "__tests__/__results__/jest-sonar"},
  "jest-stare":   {
    "resultDir": "__tests__/__results__/jest-stare",
    "coverageLink": "../unit/coverage/lcov-report/index.html",
    "additionalResultsProcessors":     [
      "jest-junit",
      "jest-sonar-reporter"
    ]
  },
  "jest-junit": {"output": "__tests__/__results__/junit.xml"}
}<|MERGE_RESOLUTION|>--- conflicted
+++ resolved
@@ -1,10 +1,6 @@
 {
   "name": "@brightside/core",
-<<<<<<< HEAD
-  "version": "2.1.0",
-=======
   "version": "2.6.0-beta.201902271840",
->>>>>>> ed55ef3f
   "description": "Zowe CLI is a command line interface (CLI) that provides a simple and streamlined way to interact with IBM z/OS.",
   "author": "Broadcom",
   "license": "EPL-2.0",
@@ -59,13 +55,8 @@
     "typedocSpecifySrc": "typedoc --options ./typedoc.json",
     "audit:public": "npm audit --registry https://registry.npmjs.org/"
   },
-<<<<<<< HEAD
   "dependencies": {
     "@brightside/imperative": "^2.1.0",
-=======
-  "dependencies":   {
-    "@brightside/imperative": "^2.1.0-beta.201902072119",
->>>>>>> ed55ef3f
     "js-yaml": "3.9.0",
     "string-width": "2.1.1"
   },
