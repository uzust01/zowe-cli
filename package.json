--- conflicted
+++ resolved
@@ -60,12 +60,9 @@
     "@zowe/imperative": "^4.1.1-alpha.201904251420",
     "@zowe/perf-timing": "^1.0.3-alpha.201902201448",
     "js-yaml": "3.13.0",
-<<<<<<< HEAD
     "minimatch": "^3.0.4",
     "@types/minimatch": "^3.0.3",
-=======
     "ssh2": "^0.8.2",
->>>>>>> be724fbf
     "string-width": "2.1.1"
   },
   "devDependencies":   {
