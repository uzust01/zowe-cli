--- conflicted
+++ resolved
@@ -67,11 +67,8 @@
   "dependencies": {
     "@zowe/imperative": "^4.1.11-alpha.201907101831",
     "@zowe/perf-timing": "^1.0.3-alpha.201902201448",
-<<<<<<< HEAD
     "find-up": "^4.1.0",
-=======
     "get-stdin": "^7.0.0",
->>>>>>> 304bc4ef
     "js-yaml": "^3.13.1",
     "minimatch": "^3.0.4",
     "ssh2": "^0.8.2",
