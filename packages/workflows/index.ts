/*
* This program and the accompanying materials are made available under the terms of the
* Eclipse Public License v2.0 which accompanies this distribution, and is available at
* https://www.eclipse.org/legal/epl-v20.html
*
* SPDX-License-Identifier: EPL-2.0
*
* Copyright Contributors to the Zowe Project.
*
*/

/**
 * Use the index.ts to export any public facing APIs/intefaces/etc.
 *
 * If your plugin introduces a set of APIs/functions that others would find useful when building node apps
 * (or editor extensions, etc.) export them here.
 *
 * For example, Zowe CLI offers Jobs APIs that can be invoke programmatically from a VS code extension to create
 * a Job viewer/tree extension.
 */

export * from "./src/api/Create";
export * from "./src/api/Delete";
export * from "./src/api/Start";
<<<<<<< HEAD
export * from "./src/api/Properties";
=======
export * from "./src/api/ListWorkflows";
>>>>>>> c0ead04c
<|MERGE_RESOLUTION|>--- conflicted
+++ resolved
@@ -22,8 +22,5 @@
 export * from "./src/api/Create";
 export * from "./src/api/Delete";
 export * from "./src/api/Start";
-<<<<<<< HEAD
 export * from "./src/api/Properties";
-=======
-export * from "./src/api/ListWorkflows";
->>>>>>> c0ead04c
+export * from "./src/api/ListWorkflows";