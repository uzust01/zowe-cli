/*
* This program and the accompanying materials are made available under the terms of the
* Eclipse Public License v2.0 which accompanies this distribution, and is available at
* https://www.eclipse.org/legal/epl-v20.html
*
* SPDX-License-Identifier: EPL-2.0
*
* Copyright Contributors to the Zowe Project.
*
*/

import { Imperative, ImperativeError, Session } from "@zowe/imperative";
import { TestEnvironment } from "../../../../../__tests__/__src__/environment/TestEnvironment";
import { ITestPropertiesSchema } from "../../../../../__tests__/__src__/properties/ITestPropertiesSchema";
import { ITestEnvironment } from "../../../../../__tests__/__src__/environment/doc/response/ITestEnvironment";
import {
    IPerformActionResponse,
    IProvisionedInstance,
    noActionName,
    noInstanceId,
    noSessionProvisioning,
    nozOSMFVersion,
    PerformAction,
    ProvisioningConstants,
} from "../../../";
import { ProvisioningTestUtils } from "../../__resources__/utils/ProvisioningTestUtils";

let REAL_SESSION: Session;
let testEnvironment: ITestEnvironment;
let defaultSystem: ITestPropertiesSchema;

let templateName: string;
let instanceID: string;
let RESPONSE_URI: string = `${ProvisioningConstants.RESOURCE}/${ProvisioningConstants.ZOSMF_VERSION}/`;
RESPONSE_URI +=`${ProvisioningConstants.INSTANCES_RESOURCE}/`;

describe("PerformAction.doProvisioningActionCommon (system)", () => {
    beforeAll(async () => {
        testEnvironment = await TestEnvironment.setUp({
            testName: "provisioning_list_registry"
        });
<<<<<<< HEAD
        systemProps = new TestProperties(testEnvironment.systemTestProperties);
        defaultSystem = systemProps.getDefaultSystem();
=======
        defaultSystem = testEnvironment.systemTestProperties;
        REAL_SESSION = TestEnvironment.createZosmfSession(testEnvironment);

>>>>>>> be724fbf
        templateName = testEnvironment.systemTestProperties.provisioning.templateName;
        REAL_SESSION = TestEnvironment.createZosmfSession(testEnvironment);

        let instance: IProvisionedInstance;
        instance = await ProvisioningTestUtils.getProvisionedInstance(REAL_SESSION, ProvisioningConstants.ZOSMF_VERSION, templateName);
        instanceID = instance["object-id"];
        Imperative.console.info(`Provisioned instance: ${instance["external-name"]}`);
    });

    afterAll(async () => {
        await TestEnvironment.cleanUp(testEnvironment);
        // Delete deprovisioned instance
        await ProvisioningTestUtils.removeRegistryInstance(REAL_SESSION, ProvisioningConstants.ZOSMF_VERSION, instanceID);
    });

    it("should succeed with correct parameters and return a response from z/OSMF", async () => {
        let response: IPerformActionResponse;
        let error: ImperativeError;
        try {
            response = await PerformAction.doProvisioningActionCommon(REAL_SESSION, ProvisioningConstants.ZOSMF_VERSION,
                instanceID, ProvisioningTestUtils.ACTION_DEPROV);
            Imperative.console.info(`Response ${response["action-uri"]}`);
            RESPONSE_URI += `${instanceID}/${ProvisioningConstants.ACTIONS_RESOURCES}/${response["action-id"]}`;
        } catch (thrownError) {
            error = thrownError;
            Imperative.console.info(`Error ${error}`);
        }
        ProvisioningTestUtils.expectZosmfResponseSucceeded(response, error);
        expect(response["action-id"]).toBeDefined();
        expect(response["action-uri"]).toBeDefined();
        expect(response["action-uri"]).toEqual(RESPONSE_URI);
    }, ProvisioningTestUtils.MAX_TIMEOUT_TIME);

    it("should throw an error if the session parameter is undefined", async () => {
        let error: ImperativeError;
        let response: IPerformActionResponse;
        try {
            response = await PerformAction.doProvisioningActionCommon(undefined, ProvisioningConstants.ZOSMF_VERSION,
                "1234", ProvisioningTestUtils.ACTION_DEPROV);
            Imperative.console.info(`Response ${response}`);
        } catch (thrownError) {
            error = thrownError;
            Imperative.console.info(`Error ${error}`);
        }
        ProvisioningTestUtils.expectZosmfResponseFailed(response, error, noSessionProvisioning.message);
    });

    it("should throw an error if the z/OSMF version parameter is undefined", async () => {
        let error: ImperativeError;
        let response: IPerformActionResponse;
        try {
            response = await PerformAction.doProvisioningActionCommon(REAL_SESSION, undefined,
                "1234", ProvisioningTestUtils.ACTION_DEPROV);
            Imperative.console.info(`Response ${response}`);
        } catch (thrownError) {
            error = thrownError;
            Imperative.console.info(`Error ${error}`);
        }
        ProvisioningTestUtils.expectZosmfResponseFailed(response, error, nozOSMFVersion.message);
    });

    it("should throw an error if the z/OSMF version parameter is an empty string", async () => {
        let error: ImperativeError;
        let response: IPerformActionResponse;
        try {
            response = await PerformAction.doProvisioningActionCommon(REAL_SESSION, "",
                "1234", ProvisioningTestUtils.ACTION_DEPROV);
            Imperative.console.info(`Response ${response}`);
        } catch (thrownError) {
            error = thrownError;
            Imperative.console.info(`Error ${error}`);
        }
        ProvisioningTestUtils.expectZosmfResponseFailed(response, error, nozOSMFVersion.message);
    });

    it("throw an error if the instance-id parameter is undefined", async () => {
        let error: ImperativeError;
        let response: IPerformActionResponse;
        try {
            response = await PerformAction.doProvisioningActionCommon(REAL_SESSION, ProvisioningConstants.ZOSMF_VERSION,
                undefined, ProvisioningTestUtils.ACTION_DEPROV);
            Imperative.console.info(`Response ${response}`);
        } catch (thrownError) {
            error = thrownError;
            Imperative.console.info(`Error ${error}`);
        }
        ProvisioningTestUtils.expectZosmfResponseFailed(response, error, noInstanceId.message);
    });

    it("should throw an error if the instance-id parameter is an empty string", async () => {
        let error: ImperativeError;
        let response: IPerformActionResponse;
        try {
            response = await PerformAction.doProvisioningActionCommon(REAL_SESSION, ProvisioningConstants.ZOSMF_VERSION,
                "", ProvisioningTestUtils.ACTION_DEPROV);
            Imperative.console.info(`Response ${response}`);
        } catch (thrownError) {
            error = thrownError;
            Imperative.console.info(`Error ${error}`);
        }
        ProvisioningTestUtils.expectZosmfResponseFailed(response, error, noInstanceId.message);
    });

    it("should throw an error if the action name parameter is undefined", async () => {
        let error: ImperativeError;
        let response: IPerformActionResponse;
        try {
            response = await PerformAction.doProvisioningActionCommon(REAL_SESSION, ProvisioningConstants.ZOSMF_VERSION,
                "1234", undefined);
            Imperative.console.info(`Response ${response}`);
        } catch (thrownError) {
            error = thrownError;
            Imperative.console.info(`Error ${error}`);
        }
        ProvisioningTestUtils.expectZosmfResponseFailed(response, error, noActionName.message);
    });

    it("should throw an error if the action name parameter is undefined", async () => {
        let error: ImperativeError;
        let response: IPerformActionResponse;
        try {
            response = await PerformAction.doProvisioningActionCommon(REAL_SESSION, ProvisioningConstants.ZOSMF_VERSION,
                "1234", "");
            Imperative.console.info(`Response ${response}`);
        } catch (thrownError) {
            error = thrownError;
            Imperative.console.info(`Error ${error}`);
        }
        ProvisioningTestUtils.expectZosmfResponseFailed(response, error, noActionName.message);
    });
});<|MERGE_RESOLUTION|>--- conflicted
+++ resolved
@@ -11,7 +11,6 @@
 
 import { Imperative, ImperativeError, Session } from "@zowe/imperative";
 import { TestEnvironment } from "../../../../../__tests__/__src__/environment/TestEnvironment";
-import { ITestPropertiesSchema } from "../../../../../__tests__/__src__/properties/ITestPropertiesSchema";
 import { ITestEnvironment } from "../../../../../__tests__/__src__/environment/doc/response/ITestEnvironment";
 import {
     IPerformActionResponse,
@@ -27,8 +26,6 @@
 
 let REAL_SESSION: Session;
 let testEnvironment: ITestEnvironment;
-let defaultSystem: ITestPropertiesSchema;
-
 let templateName: string;
 let instanceID: string;
 let RESPONSE_URI: string = `${ProvisioningConstants.RESOURCE}/${ProvisioningConstants.ZOSMF_VERSION}/`;
@@ -39,14 +36,6 @@
         testEnvironment = await TestEnvironment.setUp({
             testName: "provisioning_list_registry"
         });
-<<<<<<< HEAD
-        systemProps = new TestProperties(testEnvironment.systemTestProperties);
-        defaultSystem = systemProps.getDefaultSystem();
-=======
-        defaultSystem = testEnvironment.systemTestProperties;
-        REAL_SESSION = TestEnvironment.createZosmfSession(testEnvironment);
-
->>>>>>> be724fbf
         templateName = testEnvironment.systemTestProperties.provisioning.templateName;
         REAL_SESSION = TestEnvironment.createZosmfSession(testEnvironment);
 
