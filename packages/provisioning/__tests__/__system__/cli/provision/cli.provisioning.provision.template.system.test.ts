--- conflicted
+++ resolved
@@ -14,23 +14,13 @@
 import { runCliScript } from "../../../../../../__tests__/__src__/TestUtils";
 import { ITestEnvironment } from "../../../../../../__tests__/__src__/environment/doc/response/ITestEnvironment";
 import { TestEnvironment } from "../../../../../../__tests__/__src__/environment/TestEnvironment";
-<<<<<<< HEAD
-import { ITestSystemSchema } from "../../../../../../__tests__/__src__/properties/ITestSystemSchema";
-import { TestProperties } from "../../../../../../__tests__/__src__/properties/TestProperties";
 import { ProvisioningTestUtils } from "../../../__resources__/utils/ProvisioningTestUtils";
 import { ProvisioningConstants } from "../../../..";
-=======
-import { ITestPropertiesSchema } from "../../../../../../__tests__/__src__/properties/ITestPropertiesSchema";
-import { DeleteInstance, ListInstanceInfo, ListRegistryInstances, PerformAction, ProvisioningConstants } from "../../../../../provisioning";
-
-const MAX_TIMEOUT_NUMBER: number = 3600000;
-const SLEEP_TIME: number = 10000;
->>>>>>> be724fbf
+import { ITestZosmfSchema } from "../../../../../../__tests__/__src__/properties/ITestZosmfSchema";
 
 // Test Environment populated in the beforeAll();
 let TEST_ENVIRONMENT: ITestEnvironment;
 let REAL_SESSION: Session;
-let defaultSystem: ITestPropertiesSchema;
 let templateName: string;
 let instanceID: string;
 
@@ -43,7 +33,6 @@
             tempProfileTypes: ["zosmf", "tso"]
         });
 
-        defaultSystem = TEST_ENVIRONMENT.systemTestProperties;
         templateName = templateName = TEST_ENVIRONMENT.systemTestProperties.provisioning.templateName;
         REAL_SESSION = TestEnvironment.createZosmfSession(TEST_ENVIRONMENT);
     });
@@ -69,17 +58,26 @@
     }, ProvisioningTestUtils.MAX_TIMEOUT_TIME);
 
     describe("without profiles", () => {
+        const zOSMF: ITestZosmfSchema = {
+            host: null,
+            port: null,
+            user: null,
+            pass: null,
+            rejectUnauthorized: false
+        };
 
         // Create a separate test environment for no profiles
         let TEST_ENVIRONMENT_NO_PROF: ITestEnvironment;
-        let DEFAULT_SYSTEM_PROPS: ITestPropertiesSchema;
 
         beforeAll(async () => {
             TEST_ENVIRONMENT_NO_PROF = await TestEnvironment.setUp({
                 testName: "provisioning_list_template_info_without_profiles"
             });
 
-            DEFAULT_SYSTEM_PROPS = TEST_ENVIRONMENT_NO_PROF.systemTestProperties;
+            zOSMF.host = TEST_ENVIRONMENT_NO_PROF.systemTestProperties.zosmf.host;
+            zOSMF.port = TEST_ENVIRONMENT_NO_PROF.systemTestProperties.zosmf.port;
+            zOSMF.user = TEST_ENVIRONMENT_NO_PROF.systemTestProperties.zosmf.user;
+            zOSMF.pass = TEST_ENVIRONMENT_NO_PROF.systemTestProperties.zosmf.pass;
         });
 
         afterAll(async () => {
@@ -92,10 +90,10 @@
                 TEST_ENVIRONMENT_NO_PROF,
                 [
                     templateName,
-                    DEFAULT_SYSTEM_PROPS.zosmf.host,
-                    DEFAULT_SYSTEM_PROPS.zosmf.port,
-                    DEFAULT_SYSTEM_PROPS.zosmf.user,
-                    DEFAULT_SYSTEM_PROPS.zosmf.pass
+                    zOSMF.host,
+                    zOSMF.port,
+                    zOSMF.user,
+                    zOSMF.pass
                 ]);
 
             // Get instanceID later delete that instance
