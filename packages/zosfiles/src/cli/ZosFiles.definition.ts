/*
* This program and the accompanying materials are made available under the terms of the
* Eclipse Public License v2.0 which accompanies this distribution, and is available at
* https://www.eclipse.org/legal/epl-v20.html
*
* SPDX-License-Identifier: EPL-2.0
*
* Copyright Contributors to the Zowe Project.
*
*/

import { ICommandDefinition } from "@zowe/imperative";
import { CreateDefinition } from "./create/Create.definition";
import { DeleteDefinition } from "./delete/Delete.definition";
import { InvokeDefinition } from "./invoke/Invoke.definition";
import { DownloadDefinition } from "./download/Download.definition";
import { ListDefinition } from "./list/List.definition";
import { UploadDefinition } from "./upload/Upload.definition";
import { MountDefinition } from "./mount/Mount.definition";
import { ZosmfSession } from "../../../zosmf";
import { UnmountDefinition } from "./unmount/Unmount.definition";
<<<<<<< HEAD
import { HMigrateDefinition } from "./hMigrate/HMigrate.definintion";
=======
import { CopyDefinition } from "./copy/Copy.definition";
>>>>>>> 45248488

/**
 * This object defines the top level command group for zosfiles. This is not
 * something that is intended to be used outside of this npm package.
 *
 * @private
 */
const definition: ICommandDefinition = {
    name: "zos-files",
    aliases: ["files"],
    type: "group",
    summary: "Manage z/OS data sets",
    description: "Manage z/OS data sets, create data sets, and more",
    children: [
        CreateDefinition,
        DeleteDefinition,
        InvokeDefinition,
        HMigrateDefinition,
        DownloadDefinition,
        ListDefinition,
        UploadDefinition,
        MountDefinition,
        UnmountDefinition,
        CopyDefinition,
    ],
    passOn: [
        {
            property: "options",
            value: ZosmfSession.ZOSMF_CONNECTION_OPTIONS,
            merge: true,
            ignoreNodes: [
                {type: "group"}
            ]
        }
    ]
};

export = definition;<|MERGE_RESOLUTION|>--- conflicted
+++ resolved
@@ -19,11 +19,8 @@
 import { MountDefinition } from "./mount/Mount.definition";
 import { ZosmfSession } from "../../../zosmf";
 import { UnmountDefinition } from "./unmount/Unmount.definition";
-<<<<<<< HEAD
 import { HMigrateDefinition } from "./hMigrate/HMigrate.definintion";
-=======
 import { CopyDefinition } from "./copy/Copy.definition";
->>>>>>> 45248488
 
 /**
  * This object defines the top level command group for zosfiles. This is not
