--- conflicted
+++ resolved
@@ -17,12 +17,8 @@
 import { ZosFilesMessages } from "../../constants/ZosFiles.messages";
 import { IZosFilesResponse } from "../../doc/IZosFilesResponse";
 import { IHeaderContent } from "../../../../../rest/src/doc/IHeaderContent";
-<<<<<<< HEAD
 import { IDataSet } from "../../doc/IDataSet";
-=======
-import { ICopyDataSet } from ".";
 import { ICopyDatasetOptions } from "./doc/ICopyDatasetOptions";
->>>>>>> 537be14f
 /**
  * This class holds helper functions that are used to copy the contents of datasets through the
  * z/OSMF APIs.
@@ -44,14 +40,9 @@
      */
     public static async dataSet(
         session: AbstractSession,
-<<<<<<< HEAD
         { dataSetName: fromDataSetName, memberName: fromMemberName }: IDataSet,
         { dataSetName: toDataSetName, memberName: toMemberName }: IDataSet,
-=======
-        { dataSetName: fromDataSetName, memberName: fromMemberName }: ICopyDataSet,
-        { dataSetName: toDataSetName, memberName: toMemberName }: ICopyDataSet,
         options: ICopyDatasetOptions = {}
->>>>>>> 537be14f
     ): Promise<IZosFilesResponse> {
         ImperativeExpect.toBeDefinedAndNonBlank(fromDataSetName, ZosFilesMessages.missingDatasetName.message);
         ImperativeExpect.toBeDefinedAndNonBlank(toDataSetName, ZosFilesMessages.missingDatasetName.message);
@@ -67,24 +58,14 @@
             "request": "copy",
             "from-dataset": {
                 dsn: fromDataSetName,
-<<<<<<< HEAD
                 member: fromMemberName,
             },
         };
-
-=======
-            }
-        };
-
-        if(fromMemberName != null) {
-            payload["from-dataset"].member = fromMemberName;
-        }
 
         if (options.replace !== undefined) {
             payload.replace = options.replace;
         }
 
->>>>>>> 537be14f
         const reqHeaders: IHeaderContent[] = [
             Headers.APPLICATION_JSON,
             { [Headers.CONTENT_LENGTH]: JSON.stringify(payload).length.toString() },
